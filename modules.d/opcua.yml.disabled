# Module: opcua
# Docs: https://www.elastic.co/guide/en/beats/machinebeat//machinebeat-module-opcua.html

- module: opcua
  metricsets: ["nodevalue"]
  enabled: true
  period: 1s
  
  #The URL of your OPC UA Server
  endpoint: "opc.tcp://milo.digitalpetri.com:62541/milo"

  #==========================  Security configuration ============================
  #username: ""
  #password: ""
  
  ##If you do not know which policies and modes are supported: start the beat in the debug mode and you will see which is supported by your server
  
  #Possible values: None, Basic128Rsa15, Basic256Sha256, Basic256, Aes128Sha256RsaOaep, Aes256Sha256RsaPss
  #policy: ""
  
  #Possible values: None, Sign, SignAndEncrypt
  #mode: ""

  ##Configuration for certificate based security
  #clientCert: ""
  #clientKey: ""

  ##This needs to be part of the certificates SAN URL and DNS-Name 
  #appName: "machinebeat"
  
  #==========================  Data collection configuration ============================
  
  ##The subscribe mode collects one event whenever there is a change of the value. This is the default.
  ## All collected events will be send after the configured period
  ## If you turn this off the beat will pull the current value after each period.
  #subscribe: true

  ##The browse mode is enabled at default
  ## This means, if the configured nodes have childs all subscribable nodes will be monitored
  #browse.enabled: true
  #browse.maxLevel: 3
  #browse.maxNodePerParent: 5
  
  ##How often we should retry to connect to the opcua server when something is failes after the first inital successful connection
  #retryOnError: 5

  ##How many collect threads should be opened. This is only relevant for non subscribe mode.  
  ## This limit can be reached when it takes longer to get a value than it is configured with period. 
  #maxThreads: 50
  
  #==========================  Node configuration ============================
  ##If this is not configured the browse will start at root. This is required if browse is set to false
  ## Configure the nodes directly to speed up start up of the beat
  #nodes:
<<<<<<< HEAD
  #-  id: "ns=2;s=Dynamic/RandomDouble"
=======
  #-  id: "ns=2;Dynamic/RandomDouble"
>>>>>>> fb64718d
  #   label: "Random Double"
<|MERGE_RESOLUTION|>--- conflicted
+++ resolved
@@ -1,3 +1,4 @@
+
 # Module: opcua
 # Docs: https://www.elastic.co/guide/en/beats/machinebeat//machinebeat-module-opcua.html
 
@@ -5,19 +6,19 @@
   metricsets: ["nodevalue"]
   enabled: true
   period: 1s
-  
+
   #The URL of your OPC UA Server
   endpoint: "opc.tcp://milo.digitalpetri.com:62541/milo"
 
   #==========================  Security configuration ============================
   #username: ""
   #password: ""
-  
+
   ##If you do not know which policies and modes are supported: start the beat in the debug mode and you will see which is supported by your server
-  
+
   #Possible values: None, Basic128Rsa15, Basic256Sha256, Basic256, Aes128Sha256RsaOaep, Aes256Sha256RsaPss
   #policy: ""
-  
+
   #Possible values: None, Sign, SignAndEncrypt
   #mode: ""
 
@@ -25,11 +26,11 @@
   #clientCert: ""
   #clientKey: ""
 
-  ##This needs to be part of the certificates SAN URL and DNS-Name 
+  ##This needs to be part of the certificates SAN URL and DNS-Name
   #appName: "machinebeat"
-  
+
   #==========================  Data collection configuration ============================
-  
+
   ##The subscribe mode collects one event whenever there is a change of the value. This is the default.
   ## All collected events will be send after the configured period
   ## If you turn this off the beat will pull the current value after each period.
@@ -40,21 +41,17 @@
   #browse.enabled: true
   #browse.maxLevel: 3
   #browse.maxNodePerParent: 5
-  
+
   ##How often we should retry to connect to the opcua server when something is failes after the first inital successful connection
   #retryOnError: 5
 
-  ##How many collect threads should be opened. This is only relevant for non subscribe mode.  
-  ## This limit can be reached when it takes longer to get a value than it is configured with period. 
+  ##How many collect threads should be opened. This is only relevant for non subscribe mode.
+  ## This limit can be reached when it takes longer to get a value than it is configured with period.
   #maxThreads: 50
-  
+
   #==========================  Node configuration ============================
   ##If this is not configured the browse will start at root. This is required if browse is set to false
   ## Configure the nodes directly to speed up start up of the beat
   #nodes:
-<<<<<<< HEAD
   #-  id: "ns=2;s=Dynamic/RandomDouble"
-=======
-  #-  id: "ns=2;Dynamic/RandomDouble"
->>>>>>> fb64718d
-  #   label: "Random Double"
+  #   label: "Random Double"